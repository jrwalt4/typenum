[package]
  name = "typenum"
  build = "build/main.rs"
  version = "1.15.0" # remember to update html_root_url
  authors = [
    "Paho Lurie-Gregg <paho@paholg.com>",
    "Andre Bogus <bogusandre@gmail.com>"
  ]
  documentation = "https://docs.rs/typenum"
  repository = "https://github.com/paholg/typenum"
  readme = "README.md"
  license = "MIT OR Apache-2.0"
  description = """Typenum is a Rust library for type-level numbers evaluated at
    compile time. It currently supports bits, unsigned integers, and signed
    integers. It also provides a type-level array of type-level numbers, but its
    implementation is incomplete."""
  categories = ["no-std"]
  edition = "2018"

[dependencies]
scale-info = { version = "1.0", default-features = false, optional = true }

[lib]
  name = "typenum"

[features]
  no_std = []
  i128 = []
  strict = []
  force_unix_path_separator = []
<<<<<<< HEAD
  const-generics = []
=======
  scale_info = ["scale-info/derive"]
>>>>>>> d3b30c82
<|MERGE_RESOLUTION|>--- conflicted
+++ resolved
@@ -28,8 +28,5 @@
   i128 = []
   strict = []
   force_unix_path_separator = []
-<<<<<<< HEAD
   const-generics = []
-=======
-  scale_info = ["scale-info/derive"]
->>>>>>> d3b30c82
+  scale_info = ["scale-info/derive"]