--- conflicted
+++ resolved
@@ -79,8 +79,10 @@
 
 const HIGHEST: u64 = 1024;
 fn uints() -> impl Iterator<Item = u64> {
-    let first2: u32 = (HIGHEST as f64).log(2.0).round() as u32 + 1;
-    let first10: u32 = (HIGHEST as f64).log(10.0) as u32 + 1;
+    // Use hardcoded values to avoid issues with cross-compilation.
+    // See https://github.com/paholg/typenum/issues/162
+    let first2: u32 = 11; // (highest as f64).log(2.0).round() as u32 + 1;
+    let first10: u32 = 4; // (highest as f64).log(10.0) as u32 + 1;
     (0..(HIGHEST + 1))
         .chain((first2..64).map(|i| 2u64.pow(i)))
         .chain((first10..20).map(|i| 10u64.pow(i)))
@@ -89,20 +91,8 @@
 // fixme: get a warning when testing without this
 #[allow(dead_code)]
 fn main() {
-<<<<<<< HEAD
     println!("cargo:rerun-if-changed=build/main.rs"); // Allow caching the generation if `src/*` files change.
-=======
-    let highest: u64 = 1024;
-
-    // Use hardcoded values to avoid issues with cross-compilation.
-    // See https://github.com/paholg/typenum/issues/162
-    let first2: u32 = 11; // (highest as f64).log(2.0).round() as u32 + 1;
-    let first10: u32 = 4; // (highest as f64).log(10.0) as u32 + 1;
-    let uints = (0..(highest + 1))
-        .chain((first2..64).map(|i| 2u64.pow(i)))
-        .chain((first10..20).map(|i| 10u64.pow(i)));
-
->>>>>>> d3b30c82
+    
     let out_dir = env::var("OUT_DIR").unwrap();
     let dest = Path::new(&out_dir).join("consts.rs");
     #[cfg(not(feature = "force_unix_path_separator"))]
