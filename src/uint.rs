--- conflicted
+++ resolved
@@ -26,17 +26,6 @@
 //! assert_eq!(<U3 as Div<U2>>::Output::to_u32(), 1);
 //! assert_eq!(<U3 as Rem<U2>>::Output::to_u32(), 1);
 //! ```
-<<<<<<< HEAD
-=======
-
-use core::ops::{Add, BitAnd, BitOr, BitXor, Mul, Shl, Shr, Sub};
-use {
-    Cmp, Equal, Gcd, Greater, IsGreaterOrEqual, Len, Less, Logarithm2, Maximum, Minimum, NonZero,
-    Ord, Pow, SquareRoot, Zero,
-};
-
-use bit::{Bit, B0, B1};
->>>>>>> 4e145da9
 
 use crate::{
     bit::{Bit, B0, B1},
@@ -48,7 +37,7 @@
     },
     Add1, Cmp, Double, Equal, Gcd, Gcf, GrEq, Greater, IsGreaterOrEqual, Len, Length, Less, Log2,
     Logarithm2, Maximum, Minimum, NonZero, Or, Ord, Pow, Prod, Shleft, Shright, Sqrt, Square,
-    SquareRoot, Sub1, Sum,
+    SquareRoot, Sub1, Sum, Zero,
 };
 use core::ops::{Add, BitAnd, BitOr, BitXor, Mul, Shl, Shr, Sub};
 
