
use std::marker::PhantomData;

<<<<<<< HEAD
use ::{Same, Ord, Greater, Equal, Less, Cmp, And, Or, Xor, Add, Sub, Shl, Shr, Mul, Pow, Div, SizeOf};
=======
use std::ops::{BitAnd, BitOr, BitXor, Shl, Shr, Add, Sub, Mul};
use ::{Same, Ord, Greater, Equal, Less, Cmp, SizeOf};
>>>>>>> 57d49a2d
use ::bit::{Bit, B0, B1};
use ::__private::{Trim, PrivateAnd, PrivateXor, PrivateSub, PrivateCmp, PrivateSizeOf, LSB, BitAt};

pub use ::consts::uints::{
    U0, U1, U2, U3, U4, U5, U6, U7, U8, U9, U10, U11, U12, U13, U14,
    U15, U16, U17, U18, U19, U20, U21, U22, U23, U24, U25, U26, U27, U28, U29, U30, U31,
    U32, U33, U34, U35, U36, U37, U38, U39, U40, U41, U42, U43, U44, U45, U46, U47, U48,
    U49, U50, U51, U52, U53, U54, U55, U56, U57, U58, U59, U60, U61, U62, U63, U64, U65,
    U66, U67, U68, U69, U70, U71, U72, U73, U74, U75, U76, U77, U78, U79, U80, U81, U82,
    U83, U84, U85, U86, U87, U88, U89, U90, U91, U92, U93, U94, U95, U96, U97, U98, U99,
    U100, U101, U102, U103, U104, U105, U106, U107, U108, U109, U110, U111, U112, U113,
    U114, U115, U116, U117, U118, U119, U120, U121, U122, U123, U124, U125, U126, U127,
    U128, U256, U512, U1024, U2048, U4096, U8192, U10000, U16384, U32768, U65536,

    U131072, U262144, U524288, U1048576, U2097152, U4194304, U8388608, U16777216, U33554432,
    U67108864, U134217728, U268435456, U536870912, U1073741824, U2147483648, U4294967296,
    U8589934592, U17179869184, U34359738368, U68719476736, U137438953472, U274877906944,
    U549755813888, U1099511627776, U2199023255552, U4398046511104, U8796093022208,
    U17592186044416, U35184372088832, U70368744177664, U140737488355328, U281474976710656,
    U562949953421312, U1125899906842624, U2251799813685248, U4503599627370496,
    U9007199254740992, U18014398509481984, U36028797018963968, U72057594037927936,
    U144115188075855872, U288230376151711744, U576460752303423488, U1152921504606846976,
    U2305843009213693952, U4611686018427387904, U9223372036854775808
};

/// This trait is implemented for the all things that a `UInt` can take as a parameter,
/// which is just `UInt` and `UTerm` (used to terminate the `UInt`). It should not be
/// implemented for anything outside this crate.
pub trait Unsigned {
    fn to_int() -> u64;
}

/// The terminating type for `UInt`, it always comes after the most significant bit.
pub struct UTerm;

impl Unsigned for UTerm {
    fn to_int() -> u64 { 0 }
}

/// UInt is defined recursevly, where B is the least significant bit and U is the rest
/// of the number. U can be another UInt or UTerm. In order to keep numbers unique, leading
/// zeros are not allowed, so `UInt<UTerm, B0>` should never show up anywhere ever.
pub struct UInt<U, B> {
    _marker: PhantomData<(U, B)>
}

impl<U: Unsigned, B: Bit> Unsigned for UInt<U, B> {
    fn to_int() -> u64 {
        B::to_int() as u64 + 2*(U::to_int())
    }
}

impl<U: Unsigned> Same<U> for U {
    type Output = U;
}

#[test]
fn confirm_nums() {
    assert_eq!(0, U0::to_int());
    assert_eq!(1, U1::to_int());
    assert_eq!(2, U2::to_int());
    assert_eq!(3, U3::to_int());
    assert_eq!(4, U4::to_int());
    assert_eq!(5, U5::to_int());
    assert_eq!(6, U6::to_int());
    assert_eq!(7, U7::to_int());
    assert_eq!(8, U8::to_int());
    assert_eq!(9, U9::to_int());
    assert_eq!(10, U10::to_int());
    assert_eq!(11, U11::to_int());
    assert_eq!(12, U12::to_int());
    assert_eq!(13, U13::to_int());
    assert_eq!(14, U14::to_int());
    assert_eq!(15, U15::to_int());

    assert_eq!(10000, U10000::to_int());
}

// macro for testing operation results. Uses `Same` to ensure the types are equal and
// not just the values they evaluate to.
macro_rules! test_uint_op {
    ($op:ident $Lhs:ident = $Answer:ident) => (
        {
            type Test = <<$Lhs as $op>::Output as Same<$Answer>>::Output;
            assert_eq!(<$Answer as Unsigned>::to_int(), <Test as Unsigned>::to_int());
        }
        );
    ($Lhs:ident $op:ident $Rhs:ident = $Answer:ident) => (
        {
            type Test = <<$Lhs as $op<$Rhs>>::Output as Same<$Answer>>::Output;
            assert_eq!(<$Answer as Unsigned>::to_int(), <Test as Unsigned>::to_int());
        }
        );
}

// Getting size of unsigned integers -----------------------------------------------------

/// Size of `UTerm` by itself is 0
impl SizeOf for UTerm {
    type Output = U0;
}

/// Size of a `UInt`
impl<U: Unsigned, B: Bit> SizeOf for UInt<U, B>
    where UInt<U, B>: PrivateSizeOf
{
    type Output = <UInt<U, B> as PrivateSizeOf>::Output;
}

/// Size of `UTerm` inside a number is 0
impl PrivateSizeOf for UTerm {
    type Output = U0;
}

/// Size of bit is 1
impl<U: Unsigned, B: Bit> PrivateSizeOf for UInt<U, B>
    where U: PrivateSizeOf,
    <U as PrivateSizeOf>::Output: Add<B1>
{
    type Output = <<U as PrivateSizeOf>::Output as Add<B1>>::Output;
}

#[test]
fn sizeof_uints() {
    test_uint_op!(SizeOf U0 = U0);
    test_uint_op!(SizeOf U1 = U1);
    test_uint_op!(SizeOf U2 = U2);
    test_uint_op!(SizeOf U3 = U2);
    test_uint_op!(SizeOf U4 = U3);
    test_uint_op!(SizeOf U127 = U7);
    test_uint_op!(SizeOf U128 = U8);
}


// Adding bits to unsigned integers ------------------------------------------------------

/// `UTerm + B0 = UTerm`
impl Add<B0> for UTerm {
    type Output = UTerm;
    fn add(self, _: B0) -> Self::Output { unreachable!() }
}
/// `UInt + B0 = UInt`
impl<U: Unsigned, B: Bit> Add<B0> for UInt<U, B> {
    type Output = UInt<U, B>;
    fn add(self, _: B0) -> Self::Output { unreachable!() }
}
/// `UTerm + B1 = UInt<UTerm, B1>`
impl Add<B1> for UTerm {
    type Output = UInt<UTerm, B1>;
    fn add(self, _: B1) -> Self::Output { unreachable!() }
}
/// `UInt<U, B0> + B1 = UInt<U + B1>`
impl<U: Unsigned> Add<B1> for UInt<U, B0> {
    type Output = UInt<U, B1>;
    fn add(self, _: B1) -> Self::Output { unreachable!() }
}
/// `UInt<U, B1> + B1 = UInt<U + B1, B0>`
impl<U: Unsigned> Add<B1> for UInt<U, B1> where U: Add<B1>, <U as Add<B1>>::Output: Unsigned {
    type Output = UInt<<U as Add<B1>>::Output, B0>;
    fn add(self, _: B1) -> Self::Output { unreachable!() }
}

#[test]
fn add_bits_to_uints() {
    test_uint_op!(U0 Add B1 = U1);
    test_uint_op!(U1 Add B1 = U2);
    test_uint_op!(U7 Add B1 = U8);
    test_uint_op!(U7 Add B0 = U7);
    test_uint_op!(U16 Add B0 = U16);

    test_uint_op!(U65536 Add B0 = U65536);
}
// Adding unsigned integers --------------------------------------------------------------

/// `UTerm + UTerm = UTerm`
impl Add<UTerm> for UTerm {
    type Output = UTerm;
    fn add(self, _: UTerm) -> Self::Output { unreachable!() }
}

/// `UTerm + UInt<U, B> = UInt<U, B>`
impl<U: Unsigned, B: Bit> Add<UInt<U, B>> for UTerm {
    type Output = UInt<U, B>;
    fn add(self, _: UInt<U, B>) -> Self::Output { unreachable!() }
}

/// `UInt<U, B> + UTerm = UInt<U, B>`
impl<U: Unsigned, B: Bit> Add<UTerm> for UInt<U, B> {
    type Output = UInt<U, B>;
    fn add(self, _: UTerm) -> Self::Output { unreachable!() }
}

/// `UInt<Ul, B0> + UInt<Ur, B0> = UInt<Ul + Ur, B0>`
impl<Ul: Unsigned, Ur: Unsigned> Add<UInt<Ur, B0>> for UInt<Ul, B0> where Ul: Add<Ur> {
    type Output = UInt<<Ul as Add<Ur>>::Output, B0>;
    fn add(self, _:UInt<Ur, B0>) -> Self::Output { unreachable!() }
}

/// `UInt<Ul, B0> + UInt<Ur, B1> = UInt<Ul + Ur, B1>`
impl<Ul: Unsigned, Ur: Unsigned> Add<UInt<Ur, B1>> for UInt<Ul, B0> where Ul: Add<Ur> {
    type Output = UInt<<Ul as Add<Ur>>::Output, B1>;
    fn add(self, _:UInt<Ur, B1>) -> Self::Output { unreachable!() }
}

/// `UInt<Ul, B1> + UInt<Ur, B0> = UInt<Ul + Ur, B1>`
impl<Ul: Unsigned, Ur: Unsigned> Add<UInt<Ur, B0>> for UInt<Ul, B1> where Ul: Add<Ur> {
    type Output = UInt<<Ul as Add<Ur>>::Output, B1>;
    fn add(self, _:UInt<Ur, B0>) -> Self::Output { unreachable!() }
}

/// `UInt<Ul, B1> + UInt<Ur, B1> = UInt<(Ul + Ur) + B1, B0>`
impl<Ul: Unsigned, Ur: Unsigned> Add<UInt<Ur, B1>> for UInt<Ul, B1>
    where Ul: Add<Ur>,
          <Ul as Add<Ur>>::Output: Add<B1>
{
    type Output = UInt<<<Ul as Add<Ur>>::Output as Add<B1>>::Output, B0>;
    fn add(self, _:UInt<Ur, B1>) -> Self::Output { unreachable!() }
}

#[test]
fn add_uints() {
    test_uint_op!(U0 Add U0 = U0);
    test_uint_op!(U1 Add U0 = U1);
    test_uint_op!(U0 Add U1 = U1);
    test_uint_op!(U1 Add U1 = U2);

    test_uint_op!(U7 Add U2 = U9);
    test_uint_op!(U31 Add U31 = U62);
    test_uint_op!(U32 Add U31 = U63);
    test_uint_op!(U31 Add U32 = U63);

    test_uint_op!(U0 Add U32 = U32);
    test_uint_op!(U32 Add U0 = U32);

    test_uint_op!(U32768 Add U32768 = U65536);
}

// Subtracting bits from unsigned integers -----------------------------------------------

/// `UTerm - B0 = Term`
impl Sub<B0> for UTerm {
    type Output = UTerm;
    fn sub(self, _:B0) -> Self::Output { unreachable!() }
}

/// `UInt - B0 = UInt`
impl<U: Unsigned, B: Bit> Sub<B0> for UInt<U, B> {
    type Output = UInt<U, B>;
    fn sub(self, _:B0) -> Self::Output { unreachable!() }
}
/// `UInt<U, B1> - B1 = UInt<U, B0>`
impl<U: Unsigned, B: Bit> Sub<B1> for UInt<UInt<U, B>, B1> {
    type Output = UInt<UInt<U, B>, B0>;
    fn sub(self, _:B1) -> Self::Output { unreachable!() }
}

/// `UInt<UTerm, B1> - B1 = UTerm`
impl Sub<B1> for UInt<UTerm, B1> {
    type Output = UTerm;
    fn sub(self, _:B1) -> Self::Output { unreachable!() }
}

/// `UInt<U, B0> - B1 = UInt<U - B1, B1>`
impl<U: Unsigned> Sub<B1> for UInt<U, B0> where U:Sub<B1>, <U as Sub<B1>>::Output: Unsigned {
    type Output = UInt<<U as Sub<B1>>::Output, B1>;
    fn sub(self, _:B1) -> Self::Output { unreachable!() }
}

#[test]
fn sub_bits_from_uints() {
    // Uncomment for error
    //test_uint_op!(U0 Sub B1 = U0);

    test_uint_op!(U0 Sub B0 = U0);
    test_uint_op!(U127 Sub B0 = U127);
    test_uint_op!(U128 Sub B0 = U128);

    test_uint_op!(U8 Sub B1 = U7);
    test_uint_op!(U9 Sub B1 = U8);
    test_uint_op!(U10 Sub B1 = U9);
    test_uint_op!(U128 Sub B1 = U127);
    test_uint_op!(U127 Sub B1 = U126);
}

// Subtracting unsigned integers ---------------------------------------------------------
/// `UTerm - UTerm = UTerm`
impl Sub<UTerm> for UTerm {
    type Output = UTerm;
    fn sub(self, _:UTerm) -> Self::Output { unreachable!() }
}
/// Subtracting unsigned integers. We just do our `PrivateSub` and then `Trim` the output.
impl<Ul: Unsigned, Bl: Bit, Ur: Unsigned> Sub<Ur> for UInt<Ul, Bl>
    where UInt<Ul, Bl>: PrivateSub<Ur>,
          <UInt<Ul, Bl> as PrivateSub<Ur>>::Output: Trim
{
    type Output = <<UInt<Ul, Bl> as PrivateSub<Ur>>::Output as Trim>::Output;
    fn sub(self, _:Ur) -> Self::Output { unreachable!() }
}

/// `U - UTerm = U`
impl<U: Unsigned> PrivateSub<UTerm> for U {
    type Output = U;
}

/// `UInt<Ul, B0> - UInt<Ur, B0> = UInt<Ul - Ur, B0>`
impl<Ul: Unsigned, Ur: Unsigned> PrivateSub<UInt<Ur, B0>> for UInt<Ul, B0>
    where Ul: PrivateSub<Ur>
{
    type Output = UInt<<Ul as PrivateSub<Ur>>::Output, B0>;
}

/// `UInt<Ul, B0> - UInt<Ur, B1> = UInt<(Ul - Ur) - B1, B1>`
impl<Ul: Unsigned, Ur: Unsigned> PrivateSub<UInt<Ur, B1>> for UInt<Ul, B0>
    where Ul: PrivateSub<Ur>,
<Ul as PrivateSub<Ur>>::Output: Sub<B1>
{
    type Output = UInt<<<Ul as PrivateSub<Ur>>::Output as Sub<B1>>::Output, B1>;
}

/// `UInt<Ul, B1> - UInt<Ur, B0> = UInt<Ul - Ur, B1>`
impl<Ul: Unsigned, Ur: Unsigned> PrivateSub<UInt<Ur, B0>> for UInt<Ul, B1>
    where Ul: PrivateSub<Ur>
{
    type Output = UInt<<Ul as PrivateSub<Ur>>::Output, B1>;
}

/// `UInt<Ul, B1> - UInt<Ur, B1> = UInt<Ul - Ur, B0>`
impl<Ul: Unsigned, Ur: Unsigned> PrivateSub<UInt<Ur, B1>> for UInt<Ul, B1>
    where Ul: PrivateSub<Ur>
{
    type Output = UInt<<Ul as PrivateSub<Ur>>::Output, B0>;
}


#[test]
fn sub_uints() {
    // Uncomment for error:
    // test_uint_op!(U0 Sub U1 = U0);

    test_uint_op!(U0 Sub U0 = U0);
    test_uint_op!(U1 Sub U0 = U1);
    test_uint_op!(U1 Sub U1 = U0);
    test_uint_op!(U2 Sub U0 = U2);
    test_uint_op!(U2 Sub U1 = U1);
    test_uint_op!(U2 Sub U2 = U0);

    test_uint_op!(U64 Sub U32 = U32);
    test_uint_op!(U31 Sub U31 = U0);

    test_uint_op!(U32 Sub U31 = U1);

    test_uint_op!(U65536 Sub U65536 = U0);
}

/// `UTerm & X = UTerm`
impl<U: Unsigned> PrivateAnd<U> for UTerm {
    type Output = UTerm;
}
/// `X & UTerm = UTerm`
impl<B: Bit, U: Unsigned> PrivateAnd<UTerm> for UInt<U, B> {
    type Output = UTerm;
}

/// `UInt<Ul, B0> & UInt<Ur, B0> = UInt<Ul & Ur, B0>`
impl<Ul: Unsigned, Ur: Unsigned> PrivateAnd<UInt<Ur, B0>> for UInt<Ul, B0>
    where Ul: PrivateAnd<Ur>
{
    type Output = UInt<<Ul as PrivateAnd<Ur>>::Output, B0>;
}

/// `UInt<Ul, B0> & UInt<Ur, B1> = UInt<Ul & Ur, B0>`
impl<Ul: Unsigned, Ur: Unsigned> PrivateAnd<UInt<Ur, B1>> for UInt<Ul, B0>
    where Ul: PrivateAnd<Ur>
{
    type Output = UInt<<Ul as PrivateAnd<Ur>>::Output, B0>;
}

/// `UInt<Ul, B1> & UInt<Ur, B0> = UInt<Ul & Ur, B0>`
impl<Ul: Unsigned, Ur: Unsigned> PrivateAnd<UInt<Ur, B0>> for UInt<Ul, B1>
    where Ul: PrivateAnd<Ur>
{
    type Output = UInt<<Ul as PrivateAnd<Ur>>::Output, B0>;
}

/// `UInt<Ul, B1> & UInt<Ur, B1> = UInt<Ul & Ur, B1>`
impl<Ul: Unsigned, Ur: Unsigned> PrivateAnd<UInt<Ur, B1>> for UInt<Ul, B1>
    where Ul: PrivateAnd<Ur>
{
    type Output = UInt<<Ul as PrivateAnd<Ur>>::Output, B1>;
}

impl<Ur: Unsigned> BitAnd<Ur> for UTerm {
    type Output = UTerm;
    fn bitand(self, _: Ur) -> Self::Output { unreachable!() }
}

/// Anding unsigned integers.
/// We use our `PrivateAnd` operator and then `Trim` the output.
impl<Ul: Unsigned, Bl: Bit, Ur: Unsigned> BitAnd<Ur> for UInt<Ul, Bl>
    where UInt<Ul, Bl>: PrivateAnd<Ur>,
          <UInt<Ul, Bl> as PrivateAnd<Ur>>::Output: Trim
{
    type Output = <<UInt<Ul, Bl> as PrivateAnd<Ur>>::Output as Trim>::Output;
    fn bitand(self, _: Ur) -> Self::Output { unreachable!() }
}

#[test]
fn and_uints() {
    test_uint_op!(U0 BitAnd U0 = U0);
    test_uint_op!(U1 BitAnd U0 = U0);
    test_uint_op!(U0 BitAnd U1 = U0);
    test_uint_op!(U1 BitAnd U1 = U1);

    test_uint_op!(U2 BitAnd U9 = U0);
    test_uint_op!(U9 BitAnd U2 = U0);
    test_uint_op!(U127 BitAnd U128 = U0);
    test_uint_op!(U3 BitAnd U7 = U3);
    test_uint_op!(U15 BitAnd U15 = U15);

    test_uint_op!(U120 BitAnd U105 = U104);

    test_uint_op!(U65536 BitAnd U65536 = U65536);
}

/// `UTerm | X = X`
impl<U: Unsigned> BitOr<U> for UTerm {
    type Output = U;
    fn bitor(self, _: U) -> Self::Output { unreachable!() }
}
///  `X | UTerm = X`
impl<B: Bit, U: Unsigned> BitOr<UTerm> for UInt<U, B> {
    type Output = Self;
    fn bitor(self, _: UTerm) -> Self::Output { unreachable!() }
}

/// `UInt<Ul, B0> | UInt<Ur, B0> = UInt<Ul | Ur, B0>`
impl<Ul: Unsigned, Ur: Unsigned> BitOr<UInt<Ur, B0>> for UInt<Ul, B0> where Ul: BitOr<Ur> {
    type Output = UInt<<Ul as BitOr<Ur>>::Output, B0>;
    fn bitor(self, _: UInt<Ur, B0>) -> Self::Output { unreachable!() }
}

/// `UInt<Ul, B0> | UInt<Ur, B1> = UInt<Ul | Ur, B1>`
impl<Ul: Unsigned, Ur: Unsigned> BitOr<UInt<Ur, B1>> for UInt<Ul, B0> where Ul: BitOr<Ur> {
    type Output = UInt<<Ul as BitOr<Ur>>::Output, B1>;
    fn bitor(self, _: UInt<Ur, B1>) -> Self::Output { unreachable!() }
}

/// `UInt<Ul, B1> | UInt<Ur, B0> = UInt<Ul | Ur, B1>`
impl<Ul: Unsigned, Ur: Unsigned> BitOr<UInt<Ur, B0>> for UInt<Ul, B1> where Ul: BitOr<Ur> {
    type Output = UInt<<Ul as BitOr<Ur>>::Output, B1>;
    fn bitor(self, _: UInt<Ur, B0>) -> Self::Output { unreachable!() }
}

/// `UInt<Ul, B1> | UInt<Ur, B1> = UInt<Ul | Ur, B1>`
impl<Ul: Unsigned, Ur: Unsigned> BitOr<UInt<Ur, B1>> for UInt<Ul, B1> where Ul: BitOr<Ur> {
    type Output = UInt<<Ul as BitOr<Ur>>::Output, B1>;
    fn bitor(self, _: UInt<Ur, B1>) -> Self::Output { unreachable!() }
}

#[test]
fn or_uints() {
    test_uint_op!(U0 BitOr U0 = U0);
    test_uint_op!(U1 BitOr U0 = U1);
    test_uint_op!(U0 BitOr U1 = U1);
    test_uint_op!(U1 BitOr U1 = U1);


    test_uint_op!(U2 BitOr U9 = U11);
    test_uint_op!(U3 BitOr U7 = U7);

    test_uint_op!(U15 BitOr U15 = U15);

    test_uint_op!(U65536 BitOr U65536 = U65536);
}

/// `UTerm ^ X = X`
impl<U: Unsigned> PrivateXor<U> for UTerm {
    type Output = U;
}
/// `X ^ UTerm = X`
impl<B: Bit, U: Unsigned> PrivateXor<UTerm> for UInt<U, B> {
    type Output = Self;
}

/// `UInt<Ul, B0> ^ UInt<Ur, B0> = UInt<Ul ^ Ur, B0>`
impl<Ul: Unsigned, Ur: Unsigned> PrivateXor<UInt<Ur, B0>> for UInt<Ul, B0>
    where Ul: PrivateXor<Ur>
{
    type Output = UInt<<Ul as PrivateXor<Ur>>::Output, B0>;
}

/// `UInt<Ul, B0> ^ UInt<Ur, B1> = UInt<Ul ^ Ur, B1>`
impl<Ul: Unsigned, Ur: Unsigned> PrivateXor<UInt<Ur, B1>> for UInt<Ul, B0>
    where Ul: PrivateXor<Ur>
{
    type Output = UInt<<Ul as PrivateXor<Ur>>::Output, B1>;
}

/// `UInt<Ul, B1> ^ UInt<Ur, B0> = UInt<Ul ^ Ur, B1>`
impl<Ul: Unsigned, Ur: Unsigned> PrivateXor<UInt<Ur, B0>> for UInt<Ul, B1>
    where Ul: PrivateXor<Ur>
{
    type Output = UInt<<Ul as PrivateXor<Ur>>::Output, B1>;
}

/// `UInt<Ul, B1> ^ UInt<Ur, B1> = UInt<Ul ^ Ur, B0>`
impl<Ul: Unsigned, Ur: Unsigned> PrivateXor<UInt<Ur, B1>> for UInt<Ul, B1>
    where Ul: PrivateXor<Ur>
{
    type Output = UInt<<Ul as PrivateXor<Ur>>::Output, B0>;
}

/// 0 ^ X = X
impl<Ur: Unsigned> BitXor<Ur> for UTerm {
    type Output = Ur;
    fn bitxor(self, _: Ur) -> Self::Output { unreachable!() }
}
/// Xoring unsigned integers.
/// We use our `PrivateXor` operator and then `Trim` the output.
impl<Ul: Unsigned, Bl: Bit, Ur: Unsigned> BitXor<Ur> for UInt<Ul, Bl>
    where UInt<Ul, Bl>: PrivateXor<Ur>,
          <UInt<Ul, Bl> as PrivateXor<Ur>>::Output: Trim
{
    type Output = <<UInt<Ul, Bl> as PrivateXor<Ur>>::Output as Trim>::Output;
    fn bitxor(self, _: Ur) -> Self::Output { unreachable!() }
}

#[test]
fn xor_uints() {
    test_uint_op!(U0 BitXor U0 = U0);
    test_uint_op!(U1 BitXor U0 = U1);
    test_uint_op!(U0 BitXor U1 = U1);
    test_uint_op!(U1 BitXor U1 = U0);

    test_uint_op!(U2 BitXor U9 = U11);
    test_uint_op!(U3 BitXor U7 = U4);

    test_uint_op!(U15 BitXor U15 = U0);

    test_uint_op!(U65536 BitXor U65536 = U0);
}

/// Shifting left `UTerm` by an unsigned integer: `UTerm << U = UTerm`
impl<U: Unsigned> Shl<U> for UTerm {
    type Output = UTerm;
    fn shl(self, _: U) -> Self::Output { unreachable!() }
}

/// Shifting left `UInt` by `UTerm`: `UInt<U, B> << UTerm = UInt<U, B>`
impl<U: Unsigned, B: Bit> Shl<UTerm> for UInt<U, B> {
    type Output = UInt<U, B>;
    fn shl(self, _: UTerm) -> Self::Output { unreachable!() }
}

/// Shifting left any unsigned by a zero bit: `U << B0 = U`
impl<U: Unsigned, B: Bit> Shl<B0> for UInt<U, B> {
    type Output = UInt<U, B>;
    fn shl(self, _: B0) -> Self::Output { unreachable!() }
}

/// Shifting UTerm by a zero bit: `UTerm << B0 = UTerm`
impl Shl<B0> for UTerm {
    type Output = UTerm;
    fn shl(self, _: B0) -> Self::Output { unreachable!() }
}

/// Shifting left a `UInt` by a one bit: `UInt<U, B> << B1 = UInt<UInt<U, B>, B0>`
impl<U: Unsigned, B: Bit> Shl<B1> for UInt<U, B> {
    type Output = UInt<UInt<U, B>, B0>;
    fn shl(self, _: B1) -> Self::Output { unreachable!() }
}

/// Shifting left a `UTerm` by a 1 bit: `UTerm << B1 = UTerm`
impl Shl<B1> for UTerm {
    type Output = UTerm;
    fn shl(self, _: B1) -> Self::Output { unreachable!() }
}

/// Shifting left `UInt` by `UInt`: `X << Y` = `UInt(X, B0) << (Y - 1)`
impl<U: Unsigned, B: Bit, Ur: Unsigned, Br: Bit> Shl<UInt<Ur, Br>> for UInt<U, B>
where UInt<Ur, Br> : Sub<B1>,
    UInt<UInt<U, B>, B0> : Shl<<UInt<Ur, Br> as Sub<B1>>::Output>
{
    type Output =
        <
            UInt<UInt<U, B>, B0> as Shl<
                    <UInt<Ur, Br> as Sub<B1>>::Output
                >
        >::Output;
        fn shl(self, _: UInt<Ur, Br>) -> Self::Output { unreachable!() }
}

#[test]
fn shl_tests() {
    test_uint_op!(U0 Shl B0 = U0);
    test_uint_op!(U0 Shl B1 = U0);

    test_uint_op!(U1 Shl B0 = U1);
    test_uint_op!(U1 Shl B1 = U2);

    test_uint_op!(U0 Shl U0 = U0);
    test_uint_op!(U1 Shl U0 = U1);
    test_uint_op!(U0 Shl U1 = U0);
    test_uint_op!(U1 Shl U1 = U2);

    test_uint_op!(U2 Shl U9 = U1024);
    test_uint_op!(U7 Shl U3 = U56);

    test_uint_op!(U1 Shl U15 = U32768);
}

/// Shifting right a `UTerm` by an unsigned integer: `UTerm >> U = UTerm`
impl<U: Unsigned> Shr<U> for UTerm {
    type Output = UTerm;
    fn shr(self, _: U) -> Self::Output { unreachable!() }
}

/// Shifting right `UInt` by `UTerm`: `UInt<U, B> >> UTerm = UInt<U, B>`
impl<U: Unsigned, B: Bit> Shr<UTerm> for UInt<U, B> {
    type Output = UInt<U, B>;
    fn shr(self, _: UTerm) -> Self::Output { unreachable!() }
}

/// Shifting right UTerm by a zero bit: `UTerm >> B0 = UTerm`
impl Shr<B0> for UTerm {
    type Output = UTerm;
    fn shr(self, _: B0) -> Self::Output { unreachable!() }
}

/// Shifting right any unsigned by a zero bit: `U >> B0 = U`
impl<U: Unsigned, B: Bit> Shr<B0> for UInt<U, B> {
    type Output = UInt<U, B>;
    fn shr(self, _: B0) -> Self::Output { unreachable!() }
}

/// Shifting right a `UInt` by a 1 bit: `UInt<U, B> >> B1 = U`
impl<U: Unsigned, B: Bit> Shr<B1> for UInt<U, B> {
    type Output = U;
    fn shr(self, _: B1) -> Self::Output { unreachable!() }
}

/// Shifting right a `UTerm` by a 1 bit: `UTerm >> B1 = UTerm`
impl Shr<B1> for UTerm {
    type Output = UTerm;
    fn shr(self, _: B1) -> Self::Output { unreachable!() }
}

/// Shifting right `UInt` by `UInt`: `UInt(U, B) >> Y` = `U >> (Y - 1)`
impl<U: Unsigned, B: Bit, Ur: Unsigned, Br: Bit> Shr<UInt<Ur, Br>> for UInt<U, B>
where UInt<Ur, Br> : Sub<B1>,
    U : Shr<<UInt<Ur, Br> as Sub<B1>>::Output>
{
    type Output = <U as Shr<<UInt<Ur, Br> as Sub<B1>>::Output>>::Output;
    fn shr(self, _: UInt<Ur, Br>) -> Self::Output { unreachable!() }
}

#[test]
fn shr_tests() {
    // test_uint_op!(U0 Shr B0 = U0);
    // test_uint_op!(U0 Shr B1 = U0);

    // test_uint_op!(U1 Shr B0 = U1);
    // test_uint_op!(U1 Shr B1 = U0);

    test_uint_op!(U0 Shr U0 = U0);
    test_uint_op!(U1 Shr U0 = U1);
    test_uint_op!(U0 Shr U1 = U0);
    test_uint_op!(U1 Shr U1 = U0);

    test_uint_op!(U9 Shr U2 = U2);
    test_uint_op!(U7 Shr U3 = U0);

    test_uint_op!(U65536 Shr U15 = U2);
}

// Multiplying unsigned integers ---------------------------------------------------------

/// `UInt * B0 = UTerm`
impl<U: Unsigned, B: Bit> Mul<B0> for UInt<U, B> {
    type Output = UTerm;
    fn mul(self, _: B0) -> Self::Output { unreachable!() }
}

/// `UTerm * B = UTerm`
impl<B: Bit> Mul<B> for UTerm {
    type Output = UTerm;
    fn mul(self, _: B) -> Self::Output { unreachable!() }
}

/// `UInt * B1 = UInt`
impl<U: Unsigned, B: Bit> Mul<B1> for UInt<U, B> {
    type Output = UInt<U, B>;
    fn mul(self, _: B1) -> Self::Output { unreachable!() }
}

/// `UInt<U, B> * UTerm = UTerm`
impl<U: Unsigned, B: Bit> Mul<UTerm> for UInt<U, B> {
    type Output = UTerm;
    fn mul(self, _: UTerm) -> Self::Output { unreachable!() }
}

/// `UTerm * UInt<U, B> = UTerm`
impl<U: Unsigned, B: Bit> Mul<UInt<U, B>> for UTerm {
    type Output = UTerm;
    fn mul(self, _: UInt<U, B>) -> Self::Output { unreachable!() }
}

/// `UTerm * UTerm = UTerm`
impl Mul<UTerm> for UTerm {
    type Output = UTerm;
    fn mul(self, _: UTerm) -> Self::Output { unreachable!() }
}

/// `UInt<Ul, B0> * UInt<Ur, B> = UInt<(Ul * UInt<Ur, B>), B0>`
impl<Ul: Unsigned, B: Bit, Ur: Unsigned> Mul<UInt<Ur, B>> for UInt<Ul, B0>
   where Ul: Mul<UInt<Ur, B>>
{
    type Output = UInt<<Ul as Mul<UInt<Ur, B>>>::Output, B0>;
    fn mul(self, _: UInt<Ur, B>) -> Self::Output { unreachable!() }
}

/// `UInt<Ul, B1> * UInt<Ur, B> = UInt<(Ul * UInt<Ur, B>), B0> + UInt<Ur, B>`
impl<Ul: Unsigned, B: Bit, Ur: Unsigned> Mul<UInt<Ur, B>> for UInt<Ul, B1>
    where Ul: Mul<UInt<Ur, B>>,
UInt<<Ul as Mul<UInt<Ur, B>>>::Output, B0>: Add<UInt<Ur, B>>
{
    type Output = <UInt<<Ul as Mul<UInt<Ur, B>>>::Output, B0> as Add<UInt<Ur, B>>>::Output;
    fn mul(self, _: UInt<Ur, B>) -> Self::Output { unreachable!() }
}

#[test]
fn mul_tests() {
    test_uint_op!(U0 Mul U0 = U0);
    test_uint_op!(U1 Mul U0 = U0);
    test_uint_op!(U0 Mul U1 = U0);
    test_uint_op!(U1 Mul U1 = U1);
    test_uint_op!(U0 Mul B1 = U0);
    test_uint_op!(U0 Mul U2 = U0);

    test_uint_op!(U1 Mul U2 = U2);
    test_uint_op!(U2 Mul U1 = U2);
    test_uint_op!(U2 Mul U2 = U4);


    test_uint_op!(U12 Mul U5 = U60);
    test_uint_op!(U5 Mul U12 = U60);
    test_uint_op!(U15 Mul U4 = U60);
    test_uint_op!(U4 Mul U15 = U60);
    test_uint_op!(U32 Mul U8 = U256);

    test_uint_op!(U65536 Mul U1 = U65536);
    test_uint_op!(U1 Mul U65536 = U65536);

    test_uint_op!(U65536 Mul U65536 = U4294967296);
}

// Comparing unsigned integers -----------------------------------------------------------

/// Zero == Zero
impl Cmp<UTerm> for UTerm {
    type Output = Equal;
}

/// Nonzero > Zero
impl<U: Unsigned, B: Bit> Cmp<UTerm> for UInt<U, B> {
    type Output = Greater;
}

/// Zero < Nonzero
impl<U: Unsigned, B: Bit> Cmp<UInt<U, B>> for UTerm {
    type Output = Less;
}

impl<Ul: Unsigned, Bl: Bit, Ur: Unsigned, Br: Bit> Cmp<UInt<Ur, Br>> for UInt<Ul, Bl>
    where UInt<Ul, Bl>: PrivateCmp<UInt<Ur, Br>, Equal>
{
    type Output = <UInt<Ul, Bl> as PrivateCmp<UInt<Ur, Br>, Equal>>::Output;
}

/// Comparing non-terimal bits, with both having bit B0. These are the same, so we propogate `SoFar`.
impl<Ul, Bl, Ur, Br, S> PrivateCmp<UInt<UInt<Ur, Br>, B0>, S> for UInt<UInt<Ul, Bl>, B0>
    where Ul: Unsigned, Bl: Bit, Ur: Unsigned, Br: Bit, S: Ord,
          UInt<Ul, Bl>: PrivateCmp<UInt<Ur, Br>, S>,
{
    type Output = <UInt<Ul, Bl> as PrivateCmp<UInt<Ur, Br>, S>>::Output;
}

/// Comparing non-terimal bits, with both having bit B1. These are the same, so we propogate `SoFar`.
impl<Ul, Bl, Ur, Br, S> PrivateCmp<UInt<UInt<Ur, Br>, B1>, S> for UInt<UInt<Ul, Bl>, B1>
    where Ul: Unsigned, Bl: Bit, Ur: Unsigned, Br: Bit, S: Ord,
          UInt<Ul, Bl>: PrivateCmp<UInt<Ur, Br>, S>,
{
    type Output = <UInt<Ul, Bl> as PrivateCmp<UInt<Ur, Br>, S>>::Output;
}

/// Comparing non-terimal bits, with Lhs having bit B0 and Rhs having bit B1. `SoFar`, Lhs is `Less`.
impl<Ul, Bl, Ur, Br, S> PrivateCmp<UInt<UInt<Ur, Br>, B1>, S> for UInt<UInt<Ul, Bl>, B0>
    where Ul: Unsigned, Bl: Bit, Ur: Unsigned, Br: Bit, S: Ord,
          UInt<Ul, Bl>: PrivateCmp<UInt<Ur, Br>, Less>,
{
    type Output = <UInt<Ul, Bl> as PrivateCmp<UInt<Ur, Br>, Less>>::Output;
}

/// Comparing non-terimal bits, with Lhs having bit B1 and Rhs having bit B0. `SoFar`, Lhs is `Greater`.
impl<Ul, Bl, Ur, Br, S> PrivateCmp<UInt<UInt<Ur, Br>, B0>, S> for UInt<UInt<Ul, Bl>, B1>
    where Ul: Unsigned, Bl: Bit, Ur: Unsigned, Br: Bit, S: Ord,
          UInt<Ul, Bl>: PrivateCmp<UInt<Ur, Br>, Greater>,
{
    type Output = <UInt<Ul, Bl> as PrivateCmp<UInt<Ur, Br>, Greater>>::Output;
}

/// Comparing when Rhs has finished but Lhs has not; Lhs is `Greater`.
impl<Ul, Bl1, Bl2, Br, S> PrivateCmp<UInt<UTerm, Br>, S> for UInt<UInt<Ul, Bl2>, Bl1>
    where Ul: Unsigned, Bl1: Bit, Bl2: Bit, Br: Bit, S: Ord
{
    type Output = Greater;
}

/// Comparing when Lhs has finished but Rhs has not; Lhs is `Less`.
impl<Bl, Ur, Br1, Br2, S> PrivateCmp<UInt<UInt<Ur, Br2>, Br1>, S> for UInt<UTerm, Bl>
    where Bl: Bit, Ur: Unsigned, Br1: Bit, Br2: Bit, S: Ord
{
    type Output = Less;
}

/// Comparing when both are at terminal bits and both have `B0`. Go by `SoFar`.
impl<S: Ord> PrivateCmp<UInt<UTerm, B0>, S> for UInt<UTerm, B0> {
    type Output = S;
}

/// Comparing when both are at terminal bits and both have `B1`. Go by `SoFar`.
impl<S: Ord> PrivateCmp<UInt<UTerm, B1>, S> for UInt<UTerm, B1> {
    type Output = S;
}

/// Comparing when both are at terminal bits and Lhs has `B0` while Rhs has `B1`. Lhs is `Less`.
impl<S: Ord> PrivateCmp<UInt<UTerm, B1>, S> for UInt<UTerm, B0> {
    type Output = Less;
}

/// Comparing when both are at terminal bits and Lhs has `B1` while Rhs has `B0`. Lhs is `Greater`.
impl<S: Ord> PrivateCmp<UInt<UTerm, B0>, S> for UInt<UTerm, B1> {
    type Output = Greater;
}

macro_rules! test_ord {
    ($Lhs:ident > $Rhs:ident) => (
        {
            type Test = <$Lhs as Cmp<$Rhs>>::Output;
            assert_eq!(::std::cmp::Ordering::Greater, <Test as Ord>::to_ordering());
        }
        );
    ($Lhs:ident == $Rhs:ident) => (
        {
            type Test = <$Lhs as Cmp<$Rhs>>::Output;
            assert_eq!(::std::cmp::Ordering::Equal, <Test as Ord>::to_ordering());
        }
        );
    ($Lhs:ident < $Rhs:ident) => (
        {
            type Test = <$Lhs as Cmp<$Rhs>>::Output;
            assert_eq!(::std::cmp::Ordering::Less, <Test as Ord>::to_ordering());
        }
        );
}

#[test]
fn test_ord() {
    test_ord!(U0 == U0);
    test_ord!(U1 > U0);
    test_ord!(U0 < U1);

    test_ord!(U85 > U0);
    test_ord!(U0 < U85);

    test_ord!(U2 > U1);
    test_ord!(U1 < U2);

    test_ord!(U128 > U127);
    test_ord!(U127 < U128);

    test_ord!(U125 == U125);
    test_ord!(U512 == U512);
}

// ---------------------------------------------------------------------------------------
// Get least significant bit
impl LSB for UTerm {
    type Output = B0;
}

impl<U: Unsigned, B: Bit> LSB for UInt<U, B> {
    type Output = B;
}

#[test]
fn uint_lsb() {
    type Test0 = <<U0 as LSB>::Output as Same<B0>>::Output;
    assert_eq!(<Test0 as Bit>::to_int(), B0::to_int());

    type Test1 = <<U1 as LSB>::Output as Same<B1>>::Output;
    assert_eq!(<Test1 as Bit>::to_int(), B1::to_int());

    type Test2 = <<U2 as LSB>::Output as Same<B0>>::Output;
    assert_eq!(<Test2 as Bit>::to_int(), B0::to_int());

    type Test9 = <<U9 as LSB>::Output as Same<B1>>::Output;
    assert_eq!(<Test1 as Bit>::to_int(), B1::to_int());
}

// ---------------------------------------------------------------------------------------
// Get bit at index

// can only get the 0th bit for `UTerm`
impl BitAt<U0> for UTerm {
    type Output = B0;
}

// getting the final bit of a `UInt`
impl<U: Unsigned, B: Bit> BitAt<U0> for UInt<U, B> {
    type Output = B;
}

// getting the non-final bit of a `UInt`
impl<U: Unsigned, Ba: Bit, Bb: Bit, UI: Unsigned, BI: Bit> BitAt<UInt<UI, BI>> for UInt<UInt<U, Bb>, Ba>
    where UInt<UI, BI>: Sub<U1>,
          UInt<U, Bb>: BitAt<<UInt<UI, BI> as Sub<U1>>::Output>
{
    type Output = <UInt<U, Bb> as BitAt<
        <UInt<UI, BI> as Sub<U1>>::Output
        >>::Output;
}

#[test]
fn uint_bitat() {
    type Test00 = <U0 as BitAt<U0>>::Output;
    assert_eq!(<Test00 as Bit>::to_int(), B0::to_int());

    type Test10 = <U1 as BitAt<U0>>::Output;
    assert_eq!(<Test10 as Bit>::to_int(), B1::to_int());

    type Test90 = <U9 as BitAt<U0>>::Output;
    assert_eq!(<Test90 as Bit>::to_int(), B1::to_int());
    type Test91 = <U9 as BitAt<U1>>::Output;
    assert_eq!(<Test91 as Bit>::to_int(), B0::to_int());
    type Test92 = <U9 as BitAt<U2>>::Output;
    assert_eq!(<Test92 as Bit>::to_int(), B0::to_int());
    type Test93 = <U9 as BitAt<U3>>::Output;
    assert_eq!(<Test93 as Bit>::to_int(), B1::to_int());

}

// ---------------------------------------------------------------------------------------
// Dividing unsigned integers

/// Gives SizeOf(Lhs) - SizeOf(Rhs)
pub trait BitDiff<Rhs> {
    type Output;
}

impl<Ul, Bl, Ur, Br> BitDiff<UInt<Ur, Br>> for UInt<Ul, Bl>
    where Ul: Unsigned, Bl: Bit, Ur: Unsigned, Br: Bit,
          Ul: BitDiff<Ur>
{
    type Output = <Ul as BitDiff<Ur>>::Output;
}

impl<Ul> BitDiff<UTerm> for Ul where Ul: Unsigned + SizeOf {
    type Output = <Ul as SizeOf>::Output;
}

#[test]
fn uint_bitdiff() {
    test_uint_op!(U0 BitDiff U0 = U0);
    test_uint_op!(U1 BitDiff U0 = U1);
    test_uint_op!(U1 BitDiff U1 = U0);

    test_uint_op!(U2 BitDiff U0 = U2);
    test_uint_op!(U2 BitDiff U1 = U1);
    test_uint_op!(U2 BitDiff U2 = U0);

    test_uint_op!(U3 BitDiff U0 = U2);
    test_uint_op!(U3 BitDiff U1 = U1);
    test_uint_op!(U3 BitDiff U2 = U0);
    test_uint_op!(U3 BitDiff U3 = U0);

    test_uint_op!(U4 BitDiff U0 = U3);
    test_uint_op!(U4 BitDiff U1 = U2);
    test_uint_op!(U4 BitDiff U2 = U1);
    test_uint_op!(U4 BitDiff U3 = U1);
    test_uint_op!(U4 BitDiff U4 = U0);
}

/// Performs Shl on Lhs so that SizeOf(Lhs) = SizeOf(Rhs)
/// Fails if SizeOf(Lhs) > SizeOf(Rhs)
pub trait ShiftDiff<Rhs> {
    type Output;
}

impl<Ul: Unsigned, Ur: Unsigned> ShiftDiff<Ur> for Ul
    where Ur: BitDiff<Ul>,
          Ul: Shl<<Ur as BitDiff<Ul>>::Output>
{
    type Output = <Ul as Shl<<Ur as BitDiff<Ul>>::Output>>::Output;
}

#[test]
fn uint_shiftdiff() {
    test_uint_op!(U3 ShiftDiff U16 = U24);
}

// ---------------------------------------------------------------------------------------
// Powers of unsigned integers

pub trait PrivatePow<Y, N> {
    type Output;
}

impl<X: Unsigned, N: Unsigned> Pow<N> for X
    where X: PrivatePow<U1, N>
{
    type Output = <X as PrivatePow<U1, N>>::Output;
}

impl<Y: Unsigned, X: Unsigned> PrivatePow<Y, U0> for X {
    type Output = Y;
}

impl<Y: Unsigned, X: Unsigned> PrivatePow<Y, U1> for X
    where X: Mul<Y>
{
    type Output = <X as Mul<Y>>::Output;
}

// N is even
impl<Y: Unsigned, U: Unsigned, B: Bit, X: Unsigned> PrivatePow<Y, UInt<UInt<U, B>, B0>> for X
    where X: Mul, <X as Mul>::Output: PrivatePow<Y, UInt<U, B>>
{
    type Output = <<X as Mul>::Output as PrivatePow<Y, UInt<U, B>>>::Output;
}
// N is odd
impl<Y: Unsigned, U: Unsigned, B: Bit, X: Unsigned> PrivatePow<Y, UInt<UInt<U, B>, B1>> for X
    where X: Mul + Mul<Y>,
<X as Mul>::Output: PrivatePow<<X as Mul<Y>>::Output, UInt<U, B>>
{
    type Output = <<X as Mul>::Output as PrivatePow<<X as Mul<Y>>::Output, UInt<U, B>>>::Output;
}

#[test]
fn pow_uints() {
    test_uint_op!(U0 Pow U0 = U1);
    test_uint_op!(U0 Pow U1 = U0);
    test_uint_op!(U1 Pow U0 = U1);

    test_uint_op!(U0 Pow U9 = U0);
    test_uint_op!(U9 Pow U0 = U1);

    test_uint_op!(U1 Pow U1 = U1);
    test_uint_op!(U2 Pow U1 = U2);
    test_uint_op!(U3 Pow U1 = U3);

    test_uint_op!(U1 Pow U2 = U1);
    test_uint_op!(U2 Pow U2 = U4);
    test_uint_op!(U3 Pow U2 = U9);

    test_uint_op!(U5 Pow U3 = U125);

    test_uint_op!(U16 Pow U15 = U1152921504606846976);
}

// ---------------------------------------------------------------------------------------
// Dividing unsigned integers

// Here is the algorithm we use:
// Div:
//   Call PrivateDivFirstStep with C = Numerator.cmp(Divisor)
// PrivateDivFirstStep:
//   if Numerator < Divisor:
//     return 0
//   if Numerator == Divisor:
//     return 1
//   I = SizeOf(Numerator) - SizeOf(Divisor)
//   Divisor = Divisor << I
//   Call PrivateDiv with C = Numerator.cmp(Divisor), I = I, Q = 0, Remainder = Numerator
// PrivateDiv:
//   if I == 0:
//     if C == Less: # Can't do any more
//       return Q
//     if C == Equal # We are done, no remainder
//       return Q + 1
//     if C == Greater # Same as Equal, but we have a remainder
//       return Q + 1
//   # I > 0
//   if C == Less: # Divisor is too big
//     Call PrivateDiv with Divisor >> 1, I - 1
//   if C == Equal: # Sweet, we're done early with no remainder
//     return Q + 2^I
//   if C == Greater: # Do a step and keep going
//     Q += 2^I
//     I -= 1
//     Remainder -= Divisor
//     Divisor = Divisor >> 1
//     C = Remainder.cmp(Divisor)
//     Call PrivateDiv
pub trait PrivateDiv<C, I, Q, Divisor> {
    type Output;
}

pub trait PrivateDivFirstStep<C, Divisor> {
    type Output;
}

//  -----------------------------------------
// Div
impl<Ur: Unsigned, Br: Bit> Div<UInt<Ur, Br>> for UTerm {
    type Output = UTerm;
}

impl<Ul: Unsigned, Bl: Bit, Ur: Unsigned, Br: Bit> Div<UInt<Ur, Br>> for UInt<Ul, Bl>
    where UInt<Ul, Bl>: Cmp<UInt<Ur, Br>>,
          UInt<Ul, Bl>: PrivateDivFirstStep<<UInt<Ul, Bl> as Cmp<UInt<Ur, Br>>>::Output,
              UInt<Ur, Br>>
{
    type Output = <UInt<Ul, Bl> as PrivateDivFirstStep<
        <UInt<Ul, Bl> as Cmp<UInt<Ur, Br>>>::Output,
        UInt<Ur, Br>
    >>::Output;
}

//  -----------------------------------------
// PrivateDivFirstStep
impl<Divisor: Unsigned, Numerator: Unsigned> PrivateDivFirstStep<Less, Divisor> for Numerator {
    type Output = U0;
}
impl<Divisor: Unsigned, Numerator: Unsigned> PrivateDivFirstStep<Equal, Divisor> for Numerator {
    type Output = U1;
}
impl<Divisor: Unsigned, Numerator: Unsigned> PrivateDivFirstStep<Greater, Divisor> for Numerator
    where Numerator: BitDiff<Divisor> + Cmp<<Divisor as Shl<<Numerator as BitDiff<Divisor>>::Output>>::Output>,
          Divisor: Shl<<Numerator as BitDiff<Divisor>>::Output>,
          Numerator: PrivateDiv<
              <Numerator as Cmp<<Divisor as ShiftDiff<Numerator>>::Output>>::Output,
              <Numerator as BitDiff<Divisor>>::Output,
              U0,
             <Divisor as ShiftDiff<Numerator>>::Output
          >
{
    type Output = <Numerator as PrivateDiv<
        <Numerator as Cmp<<Divisor as ShiftDiff<Numerator>>::Output>>::Output,
        <Numerator as BitDiff<Divisor>>::Output, // I
        U0, // Q
        <Divisor as ShiftDiff<Numerator>>::Output // Divisor
    >>::Output;
}

//  -----------------------------------------
// PrivateDiv with I == 0

// Remainder is too small so we're done.
impl<Q, Divisor, Remainder> PrivateDiv<Less, U0, Q, Divisor> for Remainder
    where Q: Unsigned, Divisor: Unsigned, Remainder: Unsigned
{
    type Output = Q;
}

// Remainder is the same as divisor, so we're done. No remainder!
impl<Q, Divisor, Remainder> PrivateDiv<Equal, U0, Q, Divisor> for Remainder
    where Q: Unsigned, Divisor: Unsigned, Remainder: Unsigned,
          Q: Add<U1>
{
    type Output = <Q as Add<U1>>::Output;
}

// Remainder is more than the divisor; same as the Equal case, but with a remainder.
impl<Q, Divisor, Remainder> PrivateDiv<Greater, U0, Q, Divisor> for Remainder
    where Q: Unsigned, Divisor: Unsigned, Remainder: Unsigned,
          Q: Add<U1>
{
    type Output = <Q as Add<U1>>::Output;
}

//  -----------------------------------------
// PrivateDiv with I > 0

// Remainder is equal to the divisor. We're done! Return `Q + 2^I`
impl<Ui, Bi, Q, Divisor, Remainder> PrivateDiv<Equal, UInt<Ui, Bi>, Q, Divisor> for Remainder
    where Ui: Unsigned, Bi: Bit, Q: Unsigned, Divisor: Unsigned, Remainder: Unsigned,
          U1: Shl<UInt<Ui, Bi>>,
          Q: Add<<U1 as Shl<UInt<Ui, Bi>>>::Output>
{
    type Output = <Q as Add<<U1 as Shl<UInt<Ui, Bi>>>::Output>>::Output;
}

// Remainder is too small so we proceed to the next step.
impl<Ui, Bi, Q, Divisor, Remainder> PrivateDiv<Less, UInt<Ui, Bi>, Q, Divisor> for Remainder
    where Ui: Unsigned, Bi: Bit, Q: Unsigned, Divisor: Unsigned, Remainder: Unsigned,
          Divisor: Shr<B1>,
          Remainder: Cmp<<Divisor as Shr<B1>>::Output>,
          UInt<Ui, Bi>: Sub<U1>,
          Remainder: PrivateDiv<
              <Remainder as Cmp<<Divisor as Shr<B1>>::Output>>::Output,
              <UInt<Ui, Bi> as Sub<U1>>::Output,
              Q,
              <Divisor as Shr<B1>>::Output
          >
{
    type Output = <Remainder as PrivateDiv<
        <Remainder as Cmp<<Divisor as Shr<B1>>::Output>>::Output, // Remainder.cmp(New Divisor)
        <UInt<Ui, Bi> as Sub<U1>>::Output,
        Q,
        <Divisor as Shr<B1>>::Output
    >>::Output;
}
// Remainder is bigger than the divisor.
// We set `Q += 2^I`, `I -= 1`, `R -= D`, `D >>= 1`, `C = R.cmp(new D)` and go again
impl<Ui, Bi, Q, Divisor, Remainder> PrivateDiv<Greater, UInt<Ui, Bi>, Q, Divisor> for Remainder
    where Ui: Unsigned, Bi: Bit, Q: Unsigned, Divisor: Unsigned, Remainder: Unsigned,
          Divisor: Shr<B1>,
          Remainder: Cmp<<Divisor as Shr<B1>>::Output>,
          UInt<Ui, Bi>: Sub<U1>,
          U1: Shl<UInt<Ui, Bi>>,
          Q: Add<<U1 as Shl<UInt<Ui, Bi>>>::Output>,
          Remainder: PrivateDiv<
              <Remainder as Cmp<<Divisor as Shr<B1>>::Output>>::Output,
              <UInt<Ui, Bi> as Sub<U1>>::Output,
              <Q as Add<<U1 as Shl<UInt<Ui, Bi>>>::Output>>::Output,
              <Divisor as Shr<B1>>::Output
          >
{
    type Output = <Remainder as PrivateDiv<
        <Remainder as Cmp<<Divisor as Shr<B1>>::Output>>::Output,
    <UInt<Ui, Bi> as Sub<U1>>::Output,
    <Q as Add<<U1 as Shl<UInt<Ui, Bi>>>::Output>>::Output,
    <Divisor as Shr<B1>>::Output
        >>::Output;
}

#[test]
fn div_uints() {
    test_uint_op!(U0 Div U1 = U0);
    test_uint_op!(U1 Div U1 = U1);
    test_uint_op!(U2 Div U1 = U2);
    test_uint_op!(U127 Div U1 = U127);

    test_uint_op!(U2 Div U2 = U1);
    test_uint_op!(U4 Div U2 = U2);
    test_uint_op!(U8 Div U2 = U4);
    test_uint_op!(U16 Div U2 = U8);
    test_uint_op!(U128 Div U2 = U64);

    test_uint_op!(U14 Div U7 = U2);
    test_uint_op!(U3 Div U3 = U1);
    test_uint_op!(U9 Div U3 = U3);
    test_uint_op!(U49 Div U7 = U7);

    test_uint_op!(U16 Div U4 = U4);
    // test_uint_op!(U27 Div U3 = U9);
}

// ---------------------------------------------------------------------------------------
// Dividing unsigned integers

// // final step
// impl<RvsD, Q, R, Ul, Bl, Ur, Br> PrivateDiv<RvsD, U0, Q, R, UInt<Ur, Br>> for UInt<Ul, Bl>
//     where RvsD: Ord, Q: Unsigned, R: Unsigned, Ul: Unsigned, Bl: Bit, Ur: Unsigned, Br: Bit
// {
//     type Output = Q;
// }

// non-final step with `R < UInt<Ur, Br>`
// impl<UI, BI, Q, R, Ul, Bl, Ur, Br> PrivateDiv<Less, UInt<UI, BI>, Q, R, UInt<Ur, Br>> for UInt<Ul, Bl>
//     where UI: Unsigned, BI: Bit, Q: Unsigned, R: Unsigned, Ul: Unsigned, Bl: Bit, Ur: Unsigned, Br: Bit,
// UInt<Ul, Bl>: BitAt<UInt<UI, BI>>,
// <UInt<Ul, Bl> as BitAt<UInt<UI, BI>>>::Output: Bit,
// UInt<R, <UInt<Ul, Bl> as BitAt<UInt<UI, BI>>>::Output>: Cmp<UInt<Ur, Br>>,
// UInt<UI, BI>: Sub<U1>,
// UInt<Ul, Bl>: PrivateDiv<        <UInt<R, <UInt<Ul, Bl> as BitAt<UInt<UI, BI>>>::Output> as Cmp<UInt<Ur, Br>>>::Output, // R.cmp(UInt<Ur, Br>)
//     <UInt<UI, BI> as Sub<U1>>::Output, // I -= 1
//     Q,
//     UInt<R, <UInt<Ul, Bl> as BitAt<UInt<UI, BI>>>::Output>,
//     UInt<Ur, Br>
// >
// {
//     // Remainder: R = R << 1, then R(0) = N(i)
//     // type R = UInt<R, <UInt<Ul, Bl> as BitAt<UInt<UI, BI>>>::Output>;
//     type Output = <UInt<Ul, Bl> as PrivateDiv<
//         <UInt<R, <UInt<Ul, Bl> as BitAt<UInt<UI, BI>>>::Output> as Cmp<UInt<Ur, Br>>>::Output, // R.cmp(UInt<Ur, Br>)
//     <UInt<UI, BI> as Sub<U1>>::Output, // I -= 1
//     Q,
//     UInt<R, <UInt<Ul, Bl> as BitAt<UInt<UI, BI>>>::Output>,
//     UInt<Ur, Br>
//         >>::Output;
// }

// pub trait PrivateDiv<RvsD, I, Q, R, Rhs> {
//     type Quotient;
//     type Remainder;
// }<|MERGE_RESOLUTION|>--- conflicted
+++ resolved
@@ -1,12 +1,9 @@
 
 use std::marker::PhantomData;
 
-<<<<<<< HEAD
-use ::{Same, Ord, Greater, Equal, Less, Cmp, And, Or, Xor, Add, Sub, Shl, Shr, Mul, Pow, Div, SizeOf};
-=======
-use std::ops::{BitAnd, BitOr, BitXor, Shl, Shr, Add, Sub, Mul};
-use ::{Same, Ord, Greater, Equal, Less, Cmp, SizeOf};
->>>>>>> 57d49a2d
+use std::ops::{BitAnd, BitOr, BitXor, Shl, Shr, Add, Sub, Mul, Div};
+use ::{Same, Ord, Greater, Equal, Less, Cmp, SizeOf, Pow};
+
 use ::bit::{Bit, B0, B1};
 use ::__private::{Trim, PrivateAnd, PrivateXor, PrivateSub, PrivateCmp, PrivateSizeOf, LSB, BitAt};
 
@@ -960,7 +957,7 @@
 }
 
 // ---------------------------------------------------------------------------------------
-// Dividing unsigned integers
+// Getting difference in number of bits
 
 /// Gives SizeOf(Lhs) - SizeOf(Rhs)
 pub trait BitDiff<Rhs> {
@@ -999,6 +996,9 @@
     test_uint_op!(U4 BitDiff U3 = U1);
     test_uint_op!(U4 BitDiff U4 = U0);
 }
+
+// ---------------------------------------------------------------------------------------
+// Shifting one number until it's the size of another
 
 /// Performs Shl on Lhs so that SizeOf(Lhs) = SizeOf(Rhs)
 /// Fails if SizeOf(Lhs) > SizeOf(Rhs)
@@ -1123,6 +1123,7 @@
 // Div
 impl<Ur: Unsigned, Br: Bit> Div<UInt<Ur, Br>> for UTerm {
     type Output = UTerm;
+    fn div(self, _: UInt<Ur, Br>) -> Self::Output { unreachable!() }
 }
 
 impl<Ul: Unsigned, Bl: Bit, Ur: Unsigned, Br: Bit> Div<UInt<Ur, Br>> for UInt<Ul, Bl>
@@ -1134,6 +1135,7 @@
         <UInt<Ul, Bl> as Cmp<UInt<Ur, Br>>>::Output,
         UInt<Ur, Br>
     >>::Output;
+    fn div(self, _: UInt<Ur, Br>) -> Self::Output { unreachable!() }
 }
 
 //  -----------------------------------------
