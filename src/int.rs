--- conflicted
+++ resolved
@@ -32,22 +32,10 @@
     consts::{N1, P1, U0, U1},
     private::{Internal, InternalMarker, PrivateDivInt, PrivateIntegerAdd, PrivateRem},
     uint::{UInt, Unsigned},
-    Cmp, Equal, Greater, Less, NonZero, Pow, PowerOfTwo,
+    Cmp, Equal, Greater, Less, NonZero, Pow, PowerOfTwo, Zero,
 };
 use core::ops::{Add, Div, Mul, Neg, Rem, Sub};
 
-<<<<<<< HEAD
-=======
-use bit::{Bit, B0, B1};
-use consts::{N1, P1, U0, U1};
-use private::{Internal, InternalMarker};
-use private::{PrivateDivInt, PrivateIntegerAdd, PrivateRem};
-use uint::{UInt, Unsigned};
-use {Cmp, Equal, Greater, Less, NonZero, Pow, PowerOfTwo, Zero};
-
-pub use marker_traits::Integer;
-
->>>>>>> 4e145da9
 /// Type-level signed integers with positive sign.
 #[derive(Eq, PartialEq, Ord, PartialOrd, Clone, Copy, Hash, Debug, Default)]
 pub struct PInt<U: Unsigned + NonZero> {
