--- conflicted
+++ resolved
@@ -91,17 +91,12 @@
     Vl: Add<Vr>,
 {
     type Output = TArr<Sum<Vl, Vr>, Sum<Al, Ar>>;
-<<<<<<< HEAD
+    #[inline]
     fn add(self, rhs: TArr<Vr, Ar>) -> Self::Output {
         TArr {
             first: self.first + rhs.first,
             rest: self.rest + rhs.rest,
         }
-=======
-    #[inline]
-    fn add(self, _: TArr<Vr, Ar>) -> Self::Output {
-        unsafe { ::core::mem::uninitialized() }
->>>>>>> ee9e8c4f
     }
 }
 
@@ -123,17 +118,12 @@
     Al: Sub<Ar>,
 {
     type Output = TArr<Diff<Vl, Vr>, Diff<Al, Ar>>;
-<<<<<<< HEAD
+    #[inline]
     fn sub(self, rhs: TArr<Vr, Ar>) -> Self::Output {
         TArr {
             first: self.first - rhs.first,
             rest: self.rest - rhs.rest,
         }
-=======
-    #[inline]
-    fn sub(self, _: TArr<Vr, Ar>) -> Self::Output {
-        unsafe { ::core::mem::uninitialized() }
->>>>>>> ee9e8c4f
     }
 }
 
@@ -155,17 +145,12 @@
     Rhs: Copy,
 {
     type Output = TArr<Prod<V, Rhs>, Prod<A, Rhs>>;
-<<<<<<< HEAD
+    #[inline]
     fn mul(self, rhs: Rhs) -> Self::Output {
         TArr {
             first: self.first * rhs,
             rest: self.rest * rhs,
         }
-=======
-    #[inline]
-    fn mul(self, _: Rhs) -> Self::Output {
-        unsafe { ::core::mem::uninitialized() }
->>>>>>> ee9e8c4f
     }
 }
 
@@ -204,17 +189,12 @@
     Z0: Mul<A>,
 {
     type Output = TArr<Z0, Prod<Z0, A>>;
-<<<<<<< HEAD
+    #[inline]
     fn mul(self, rhs: TArr<V, A>) -> Self::Output {
         TArr {
             first: Z0,
             rest: self * rhs.rest,
         }
-=======
-    #[inline]
-    fn mul(self, _: TArr<V, A>) -> Self::Output {
-        unsafe { ::core::mem::uninitialized() }
->>>>>>> ee9e8c4f
     }
 }
 
@@ -224,17 +204,12 @@
     PInt<U>: Mul<A> + Mul<V>,
 {
     type Output = TArr<Prod<PInt<U>, V>, Prod<PInt<U>, A>>;
-<<<<<<< HEAD
+    #[inline]
     fn mul(self, rhs: TArr<V, A>) -> Self::Output {
         TArr {
             first: self * rhs.first,
             rest: self * rhs.rest,
         }
-=======
-    #[inline]
-    fn mul(self, _: TArr<V, A>) -> Self::Output {
-        unsafe { ::core::mem::uninitialized() }
->>>>>>> ee9e8c4f
     }
 }
 
@@ -244,17 +219,12 @@
     NInt<U>: Mul<A> + Mul<V>,
 {
     type Output = TArr<Prod<NInt<U>, V>, Prod<NInt<U>, A>>;
-<<<<<<< HEAD
+    #[inline]
     fn mul(self, rhs: TArr<V, A>) -> Self::Output {
         TArr {
             first: self * rhs.first,
             rest: self * rhs.rest,
         }
-=======
-    #[inline]
-    fn mul(self, _: TArr<V, A>) -> Self::Output {
-        unsafe { ::core::mem::uninitialized() }
->>>>>>> ee9e8c4f
     }
 }
 
@@ -276,17 +246,12 @@
     Rhs: Copy,
 {
     type Output = TArr<Quot<V, Rhs>, Quot<A, Rhs>>;
-<<<<<<< HEAD
+    #[inline]
     fn div(self, rhs: Rhs) -> Self::Output {
         TArr {
             first: self.first / rhs,
             rest: self.rest / rhs,
         }
-=======
-    #[inline]
-    fn div(self, _: Rhs) -> Self::Output {
-        unsafe { ::core::mem::uninitialized() }
->>>>>>> ee9e8c4f
     }
 }
 
@@ -308,17 +273,12 @@
     Rhs: Copy,
 {
     type Output = TArr<PartialQuot<V, Rhs>, PartialQuot<A, Rhs>>;
-<<<<<<< HEAD
+    #[inline]
     fn partial_div(self, rhs: Rhs) -> Self::Output {
         TArr {
             first: self.first.partial_div(rhs),
             rest: self.rest.partial_div(rhs),
         }
-=======
-    #[inline]
-    fn partial_div(self, _: Rhs) -> Self::Output {
-        unsafe { ::core::mem::uninitialized() }
->>>>>>> ee9e8c4f
     }
 }
 
@@ -341,17 +301,12 @@
     Rhs: Copy,
 {
     type Output = TArr<Mod<V, Rhs>, Mod<A, Rhs>>;
-<<<<<<< HEAD
+    #[inline]
     fn rem(self, rhs: Rhs) -> Self::Output {
         TArr {
             first: self.first % rhs,
             rest: self.rest % rhs,
         }
-=======
-    #[inline]
-    fn rem(self, _: Rhs) -> Self::Output {
-        unsafe { ::core::mem::uninitialized() }
->>>>>>> ee9e8c4f
     }
 }
 
